/*
 * Copyright (C) Sistina Software, Inc.  1997-2003 All rights reserved.
 * Copyright (C) 2004-2008 Red Hat, Inc.  All rights reserved.
 *
 * This copyrighted material is made available to anyone wishing to use,
 * modify, copy, or redistribute it subject to the terms and conditions
 * of the GNU General Public License version 2.
 */

#include <linux/slab.h>
#include <linux/spinlock.h>
#include <linux/completion.h>
#include <linux/buffer_head.h>
#include <linux/fs.h>
#include <linux/gfs2_ondisk.h>
#include <linux/prefetch.h>
#include <linux/blkdev.h>

#include "gfs2.h"
#include "incore.h"
#include "glock.h"
#include "glops.h"
#include "lops.h"
#include "meta_io.h"
#include "quota.h"
#include "rgrp.h"
#include "super.h"
#include "trans.h"
#include "util.h"
#include "log.h"
#include "inode.h"
#include "ops_address.h"

#define BFITNOENT ((u32)~0)
#define NO_BLOCK ((u64)~0)

#if BITS_PER_LONG == 32
#define LBITMASK   (0x55555555UL)
#define LBITSKIP55 (0x55555555UL)
#define LBITSKIP00 (0x00000000UL)
#else
#define LBITMASK   (0x5555555555555555UL)
#define LBITSKIP55 (0x5555555555555555UL)
#define LBITSKIP00 (0x0000000000000000UL)
#endif

/*
 * These routines are used by the resource group routines (rgrp.c)
 * to keep track of block allocation.  Each block is represented by two
 * bits.  So, each byte represents GFS2_NBBY (i.e. 4) blocks.
 *
 * 0 = Free
 * 1 = Used (not metadata)
 * 2 = Unlinked (still in use) inode
 * 3 = Used (metadata)
 */

static const char valid_change[16] = {
	        /* current */
	/* n */ 0, 1, 1, 1,
	/* e */ 1, 0, 0, 0,
	/* w */ 0, 0, 0, 1,
	        1, 0, 0, 0
};

static u32 rgblk_search(struct gfs2_rgrpd *rgd, u32 goal,
                        unsigned char old_state, unsigned char new_state,
			unsigned int *n);

/**
 * gfs2_setbit - Set a bit in the bitmaps
 * @buffer: the buffer that holds the bitmaps
 * @buflen: the length (in bytes) of the buffer
 * @block: the block to set
 * @new_state: the new state of the block
 *
 */

static inline void gfs2_setbit(struct gfs2_rgrpd *rgd, unsigned char *buf1,
			       unsigned char *buf2, unsigned int offset,
			       unsigned int buflen, u32 block,
			       unsigned char new_state)
{
	unsigned char *byte1, *byte2, *end, cur_state;
	const unsigned int bit = (block % GFS2_NBBY) * GFS2_BIT_SIZE;

	byte1 = buf1 + offset + (block / GFS2_NBBY);
	end = buf1 + offset + buflen;

	BUG_ON(byte1 >= end);

	cur_state = (*byte1 >> bit) & GFS2_BIT_MASK;

	if (unlikely(!valid_change[new_state * 4 + cur_state])) {
		gfs2_consist_rgrpd(rgd);
		return;
	}
	*byte1 ^= (cur_state ^ new_state) << bit;

	if (buf2) {
		byte2 = buf2 + offset + (block / GFS2_NBBY);
		cur_state = (*byte2 >> bit) & GFS2_BIT_MASK;
		*byte2 ^= (cur_state ^ new_state) << bit;
	}
}

/**
 * gfs2_testbit - test a bit in the bitmaps
 * @buffer: the buffer that holds the bitmaps
 * @buflen: the length (in bytes) of the buffer
 * @block: the block to read
 *
 */

static inline unsigned char gfs2_testbit(struct gfs2_rgrpd *rgd,
					 const unsigned char *buffer,
					 unsigned int buflen, u32 block)
{
	const unsigned char *byte, *end;
	unsigned char cur_state;
	unsigned int bit;

	byte = buffer + (block / GFS2_NBBY);
	bit = (block % GFS2_NBBY) * GFS2_BIT_SIZE;
	end = buffer + buflen;

	gfs2_assert(rgd->rd_sbd, byte < end);

	cur_state = (*byte >> bit) & GFS2_BIT_MASK;

	return cur_state;
}

/**
 * gfs2_bit_search
 * @ptr: Pointer to bitmap data
 * @mask: Mask to use (normally 0x55555.... but adjusted for search start)
 * @state: The state we are searching for
 *
 * We xor the bitmap data with a patter which is the bitwise opposite
 * of what we are looking for, this gives rise to a pattern of ones
 * wherever there is a match. Since we have two bits per entry, we
 * take this pattern, shift it down by one place and then and it with
 * the original. All the even bit positions (0,2,4, etc) then represent
 * successful matches, so we mask with 0x55555..... to remove the unwanted
 * odd bit positions.
 *
 * This allows searching of a whole u64 at once (32 blocks) with a
 * single test (on 64 bit arches).
 */

static inline u64 gfs2_bit_search(const __le64 *ptr, u64 mask, u8 state)
{
	u64 tmp;
	static const u64 search[] = {
		[0] = 0xffffffffffffffffULL,
		[1] = 0xaaaaaaaaaaaaaaaaULL,
		[2] = 0x5555555555555555ULL,
		[3] = 0x0000000000000000ULL,
	};
	tmp = le64_to_cpu(*ptr) ^ search[state];
	tmp &= (tmp >> 1);
	tmp &= mask;
	return tmp;
}

/**
 * gfs2_bitfit - Search an rgrp's bitmap buffer to find a bit-pair representing
 *       a block in a given allocation state.
 * @buffer: the buffer that holds the bitmaps
 * @len: the length (in bytes) of the buffer
 * @goal: start search at this block's bit-pair (within @buffer)
 * @state: GFS2_BLKST_XXX the state of the block we're looking for.
 *
 * Scope of @goal and returned block number is only within this bitmap buffer,
 * not entire rgrp or filesystem.  @buffer will be offset from the actual
 * beginning of a bitmap block buffer, skipping any header structures, but
 * headers are always a multiple of 64 bits long so that the buffer is
 * always aligned to a 64 bit boundary.
 *
 * The size of the buffer is in bytes, but is it assumed that it is
 * always ok to to read a complete multiple of 64 bits at the end
 * of the block in case the end is no aligned to a natural boundary.
 *
 * Return: the block number (bitmap buffer scope) that was found
 */

static u32 gfs2_bitfit(const u8 *buf, const unsigned int len,
		       u32 goal, u8 state)
{
	u32 spoint = (goal << 1) & ((8*sizeof(u64)) - 1);
	const __le64 *ptr = ((__le64 *)buf) + (goal >> 5);
	const __le64 *end = (__le64 *)(buf + ALIGN(len, sizeof(u64)));
	u64 tmp;
	u64 mask = 0x5555555555555555ULL;
	u32 bit;

	BUG_ON(state > 3);

	/* Mask off bits we don't care about at the start of the search */
	mask <<= spoint;
	tmp = gfs2_bit_search(ptr, mask, state);
	ptr++;
	while(tmp == 0 && ptr < end) {
		tmp = gfs2_bit_search(ptr, 0x5555555555555555ULL, state);
		ptr++;
	}
	/* Mask off any bits which are more than len bytes from the start */
	if (ptr == end && (len & (sizeof(u64) - 1)))
		tmp &= (((u64)~0) >> (64 - 8*(len & (sizeof(u64) - 1))));
	/* Didn't find anything, so return */
	if (tmp == 0)
		return BFITNOENT;
	ptr--;
<<<<<<< HEAD
	bit = fls64(tmp);
	bit--;		/* fls64 always adds one to the bit count */
=======
	bit = __ffs64(tmp);
>>>>>>> 6574612f
	bit /= 2;	/* two bits per entry in the bitmap */
	return (((const unsigned char *)ptr - buf) * GFS2_NBBY) + bit;
}

/**
 * gfs2_bitcount - count the number of bits in a certain state
 * @buffer: the buffer that holds the bitmaps
 * @buflen: the length (in bytes) of the buffer
 * @state: the state of the block we're looking for
 *
 * Returns: The number of bits
 */

static u32 gfs2_bitcount(struct gfs2_rgrpd *rgd, const u8 *buffer,
			 unsigned int buflen, u8 state)
{
	const u8 *byte = buffer;
	const u8 *end = buffer + buflen;
	const u8 state1 = state << 2;
	const u8 state2 = state << 4;
	const u8 state3 = state << 6;
	u32 count = 0;

	for (; byte < end; byte++) {
		if (((*byte) & 0x03) == state)
			count++;
		if (((*byte) & 0x0C) == state1)
			count++;
		if (((*byte) & 0x30) == state2)
			count++;
		if (((*byte) & 0xC0) == state3)
			count++;
	}

	return count;
}

/**
 * gfs2_rgrp_verify - Verify that a resource group is consistent
 * @sdp: the filesystem
 * @rgd: the rgrp
 *
 */

void gfs2_rgrp_verify(struct gfs2_rgrpd *rgd)
{
	struct gfs2_sbd *sdp = rgd->rd_sbd;
	struct gfs2_bitmap *bi = NULL;
	u32 length = rgd->rd_length;
	u32 count[4], tmp;
	int buf, x;

	memset(count, 0, 4 * sizeof(u32));

	/* Count # blocks in each of 4 possible allocation states */
	for (buf = 0; buf < length; buf++) {
		bi = rgd->rd_bits + buf;
		for (x = 0; x < 4; x++)
			count[x] += gfs2_bitcount(rgd,
						  bi->bi_bh->b_data +
						  bi->bi_offset,
						  bi->bi_len, x);
	}

	if (count[0] != rgd->rd_free) {
		if (gfs2_consist_rgrpd(rgd))
			fs_err(sdp, "free data mismatch:  %u != %u\n",
			       count[0], rgd->rd_free);
		return;
	}

	tmp = rgd->rd_data - rgd->rd_free - rgd->rd_dinodes;
	if (count[1] + count[2] != tmp) {
		if (gfs2_consist_rgrpd(rgd))
			fs_err(sdp, "used data mismatch:  %u != %u\n",
			       count[1], tmp);
		return;
	}

	if (count[3] != rgd->rd_dinodes) {
		if (gfs2_consist_rgrpd(rgd))
			fs_err(sdp, "used metadata mismatch:  %u != %u\n",
			       count[3], rgd->rd_dinodes);
		return;
	}

	if (count[2] > count[3]) {
		if (gfs2_consist_rgrpd(rgd))
			fs_err(sdp, "unlinked inodes > inodes:  %u\n",
			       count[2]);
		return;
	}

}

static inline int rgrp_contains_block(struct gfs2_rgrpd *rgd, u64 block)
{
	u64 first = rgd->rd_data0;
	u64 last = first + rgd->rd_data;
	return first <= block && block < last;
}

/**
 * gfs2_blk2rgrpd - Find resource group for a given data/meta block number
 * @sdp: The GFS2 superblock
 * @n: The data block number
 *
 * Returns: The resource group, or NULL if not found
 */

struct gfs2_rgrpd *gfs2_blk2rgrpd(struct gfs2_sbd *sdp, u64 blk)
{
	struct gfs2_rgrpd *rgd;

	spin_lock(&sdp->sd_rindex_spin);

	list_for_each_entry(rgd, &sdp->sd_rindex_mru_list, rd_list_mru) {
		if (rgrp_contains_block(rgd, blk)) {
			list_move(&rgd->rd_list_mru, &sdp->sd_rindex_mru_list);
			spin_unlock(&sdp->sd_rindex_spin);
			return rgd;
		}
	}

	spin_unlock(&sdp->sd_rindex_spin);

	return NULL;
}

/**
 * gfs2_rgrpd_get_first - get the first Resource Group in the filesystem
 * @sdp: The GFS2 superblock
 *
 * Returns: The first rgrp in the filesystem
 */

struct gfs2_rgrpd *gfs2_rgrpd_get_first(struct gfs2_sbd *sdp)
{
	gfs2_assert(sdp, !list_empty(&sdp->sd_rindex_list));
	return list_entry(sdp->sd_rindex_list.next, struct gfs2_rgrpd, rd_list);
}

/**
 * gfs2_rgrpd_get_next - get the next RG
 * @rgd: A RG
 *
 * Returns: The next rgrp
 */

struct gfs2_rgrpd *gfs2_rgrpd_get_next(struct gfs2_rgrpd *rgd)
{
	if (rgd->rd_list.next == &rgd->rd_sbd->sd_rindex_list)
		return NULL;
	return list_entry(rgd->rd_list.next, struct gfs2_rgrpd, rd_list);
}

static void clear_rgrpdi(struct gfs2_sbd *sdp)
{
	struct list_head *head;
	struct gfs2_rgrpd *rgd;
	struct gfs2_glock *gl;

	spin_lock(&sdp->sd_rindex_spin);
	sdp->sd_rindex_forward = NULL;
	spin_unlock(&sdp->sd_rindex_spin);

	head = &sdp->sd_rindex_list;
	while (!list_empty(head)) {
		rgd = list_entry(head->next, struct gfs2_rgrpd, rd_list);
		gl = rgd->rd_gl;

		list_del(&rgd->rd_list);
		list_del(&rgd->rd_list_mru);

		if (gl) {
			gl->gl_object = NULL;
			gfs2_glock_put(gl);
		}

		kfree(rgd->rd_bits);
		kmem_cache_free(gfs2_rgrpd_cachep, rgd);
	}
}

void gfs2_clear_rgrpd(struct gfs2_sbd *sdp)
{
	mutex_lock(&sdp->sd_rindex_mutex);
	clear_rgrpdi(sdp);
	mutex_unlock(&sdp->sd_rindex_mutex);
}

static void gfs2_rindex_print(const struct gfs2_rgrpd *rgd)
{
	printk(KERN_INFO "  ri_addr = %llu\n", (unsigned long long)rgd->rd_addr);
	printk(KERN_INFO "  ri_length = %u\n", rgd->rd_length);
	printk(KERN_INFO "  ri_data0 = %llu\n", (unsigned long long)rgd->rd_data0);
	printk(KERN_INFO "  ri_data = %u\n", rgd->rd_data);
	printk(KERN_INFO "  ri_bitbytes = %u\n", rgd->rd_bitbytes);
}

/**
 * gfs2_compute_bitstructs - Compute the bitmap sizes
 * @rgd: The resource group descriptor
 *
 * Calculates bitmap descriptors, one for each block that contains bitmap data
 *
 * Returns: errno
 */

static int compute_bitstructs(struct gfs2_rgrpd *rgd)
{
	struct gfs2_sbd *sdp = rgd->rd_sbd;
	struct gfs2_bitmap *bi;
	u32 length = rgd->rd_length; /* # blocks in hdr & bitmap */
	u32 bytes_left, bytes;
	int x;

	if (!length)
		return -EINVAL;

	rgd->rd_bits = kcalloc(length, sizeof(struct gfs2_bitmap), GFP_NOFS);
	if (!rgd->rd_bits)
		return -ENOMEM;

	bytes_left = rgd->rd_bitbytes;

	for (x = 0; x < length; x++) {
		bi = rgd->rd_bits + x;

		/* small rgrp; bitmap stored completely in header block */
		if (length == 1) {
			bytes = bytes_left;
			bi->bi_offset = sizeof(struct gfs2_rgrp);
			bi->bi_start = 0;
			bi->bi_len = bytes;
		/* header block */
		} else if (x == 0) {
			bytes = sdp->sd_sb.sb_bsize - sizeof(struct gfs2_rgrp);
			bi->bi_offset = sizeof(struct gfs2_rgrp);
			bi->bi_start = 0;
			bi->bi_len = bytes;
		/* last block */
		} else if (x + 1 == length) {
			bytes = bytes_left;
			bi->bi_offset = sizeof(struct gfs2_meta_header);
			bi->bi_start = rgd->rd_bitbytes - bytes_left;
			bi->bi_len = bytes;
		/* other blocks */
		} else {
			bytes = sdp->sd_sb.sb_bsize -
				sizeof(struct gfs2_meta_header);
			bi->bi_offset = sizeof(struct gfs2_meta_header);
			bi->bi_start = rgd->rd_bitbytes - bytes_left;
			bi->bi_len = bytes;
		}

		bytes_left -= bytes;
	}

	if (bytes_left) {
		gfs2_consist_rgrpd(rgd);
		return -EIO;
	}
	bi = rgd->rd_bits + (length - 1);
	if ((bi->bi_start + bi->bi_len) * GFS2_NBBY != rgd->rd_data) {
		if (gfs2_consist_rgrpd(rgd)) {
			gfs2_rindex_print(rgd);
			fs_err(sdp, "start=%u len=%u offset=%u\n",
			       bi->bi_start, bi->bi_len, bi->bi_offset);
		}
		return -EIO;
	}

	return 0;
}

/**
 * gfs2_ri_total - Total up the file system space, according to the rindex.
 *
 */
u64 gfs2_ri_total(struct gfs2_sbd *sdp)
{
	u64 total_data = 0;	
	struct inode *inode = sdp->sd_rindex;
	struct gfs2_inode *ip = GFS2_I(inode);
	char buf[sizeof(struct gfs2_rindex)];
	struct file_ra_state ra_state;
	int error, rgrps;

	mutex_lock(&sdp->sd_rindex_mutex);
	file_ra_state_init(&ra_state, inode->i_mapping);
	for (rgrps = 0;; rgrps++) {
		loff_t pos = rgrps * sizeof(struct gfs2_rindex);

		if (pos + sizeof(struct gfs2_rindex) >= ip->i_disksize)
			break;
		error = gfs2_internal_read(ip, &ra_state, buf, &pos,
					   sizeof(struct gfs2_rindex));
		if (error != sizeof(struct gfs2_rindex))
			break;
		total_data += be32_to_cpu(((struct gfs2_rindex *)buf)->ri_data);
	}
	mutex_unlock(&sdp->sd_rindex_mutex);
	return total_data;
}

static void gfs2_rindex_in(struct gfs2_rgrpd *rgd, const void *buf)
{
	const struct gfs2_rindex *str = buf;

	rgd->rd_addr = be64_to_cpu(str->ri_addr);
	rgd->rd_length = be32_to_cpu(str->ri_length);
	rgd->rd_data0 = be64_to_cpu(str->ri_data0);
	rgd->rd_data = be32_to_cpu(str->ri_data);
	rgd->rd_bitbytes = be32_to_cpu(str->ri_bitbytes);
}

/**
 * read_rindex_entry - Pull in a new resource index entry from the disk
 * @gl: The glock covering the rindex inode
 *
 * Returns: 0 on success, error code otherwise
 */

static int read_rindex_entry(struct gfs2_inode *ip,
			     struct file_ra_state *ra_state)
{
	struct gfs2_sbd *sdp = GFS2_SB(&ip->i_inode);
	loff_t pos = sdp->sd_rgrps * sizeof(struct gfs2_rindex);
	char buf[sizeof(struct gfs2_rindex)];
	int error;
	struct gfs2_rgrpd *rgd;

	error = gfs2_internal_read(ip, ra_state, buf, &pos,
				   sizeof(struct gfs2_rindex));
	if (!error)
		return 0;
	if (error != sizeof(struct gfs2_rindex)) {
		if (error > 0)
			error = -EIO;
		return error;
	}

	rgd = kmem_cache_zalloc(gfs2_rgrpd_cachep, GFP_NOFS);
	error = -ENOMEM;
	if (!rgd)
		return error;

	mutex_init(&rgd->rd_mutex);
	lops_init_le(&rgd->rd_le, &gfs2_rg_lops);
	rgd->rd_sbd = sdp;

	list_add_tail(&rgd->rd_list, &sdp->sd_rindex_list);
	list_add_tail(&rgd->rd_list_mru, &sdp->sd_rindex_mru_list);

	gfs2_rindex_in(rgd, buf);
	error = compute_bitstructs(rgd);
	if (error)
		return error;

	error = gfs2_glock_get(sdp, rgd->rd_addr,
			       &gfs2_rgrp_glops, CREATE, &rgd->rd_gl);
	if (error)
		return error;

	rgd->rd_gl->gl_object = rgd;
	rgd->rd_flags &= ~GFS2_RDF_UPTODATE;
	rgd->rd_flags |= GFS2_RDF_CHECK;
	return error;
}

/**
 * gfs2_ri_update - Pull in a new resource index from the disk
 * @ip: pointer to the rindex inode
 *
 * Returns: 0 on successful update, error code otherwise
 */

static int gfs2_ri_update(struct gfs2_inode *ip)
{
	struct gfs2_sbd *sdp = GFS2_SB(&ip->i_inode);
	struct inode *inode = &ip->i_inode;
	struct file_ra_state ra_state;
	u64 rgrp_count = ip->i_disksize;
	int error;

	if (do_div(rgrp_count, sizeof(struct gfs2_rindex))) {
		gfs2_consist_inode(ip);
		return -EIO;
	}

	clear_rgrpdi(sdp);

	file_ra_state_init(&ra_state, inode->i_mapping);
	for (sdp->sd_rgrps = 0; sdp->sd_rgrps < rgrp_count; sdp->sd_rgrps++) {
		error = read_rindex_entry(ip, &ra_state);
		if (error) {
			clear_rgrpdi(sdp);
			return error;
		}
	}

	sdp->sd_rindex_uptodate = 1;
	return 0;
}

/**
 * gfs2_ri_update_special - Pull in a new resource index from the disk
 *
 * This is a special version that's safe to call from gfs2_inplace_reserve_i.
 * In this case we know that we don't have any resource groups in memory yet.
 *
 * @ip: pointer to the rindex inode
 *
 * Returns: 0 on successful update, error code otherwise
 */
static int gfs2_ri_update_special(struct gfs2_inode *ip)
{
	struct gfs2_sbd *sdp = GFS2_SB(&ip->i_inode);
	struct inode *inode = &ip->i_inode;
	struct file_ra_state ra_state;
	int error;

	file_ra_state_init(&ra_state, inode->i_mapping);
	for (sdp->sd_rgrps = 0;; sdp->sd_rgrps++) {
		/* Ignore partials */
		if ((sdp->sd_rgrps + 1) * sizeof(struct gfs2_rindex) >
		    ip->i_disksize)
			break;
		error = read_rindex_entry(ip, &ra_state);
		if (error) {
			clear_rgrpdi(sdp);
			return error;
		}
	}

	sdp->sd_rindex_uptodate = 1;
	return 0;
}

/**
 * gfs2_rindex_hold - Grab a lock on the rindex
 * @sdp: The GFS2 superblock
 * @ri_gh: the glock holder
 *
 * We grab a lock on the rindex inode to make sure that it doesn't
 * change whilst we are performing an operation. We keep this lock
 * for quite long periods of time compared to other locks. This
 * doesn't matter, since it is shared and it is very, very rarely
 * accessed in the exclusive mode (i.e. only when expanding the filesystem).
 *
 * This makes sure that we're using the latest copy of the resource index
 * special file, which might have been updated if someone expanded the
 * filesystem (via gfs2_grow utility), which adds new resource groups.
 *
 * Returns: 0 on success, error code otherwise
 */

int gfs2_rindex_hold(struct gfs2_sbd *sdp, struct gfs2_holder *ri_gh)
{
	struct gfs2_inode *ip = GFS2_I(sdp->sd_rindex);
	struct gfs2_glock *gl = ip->i_gl;
	int error;

	error = gfs2_glock_nq_init(gl, LM_ST_SHARED, 0, ri_gh);
	if (error)
		return error;

	/* Read new copy from disk if we don't have the latest */
	if (!sdp->sd_rindex_uptodate) {
		mutex_lock(&sdp->sd_rindex_mutex);
		if (!sdp->sd_rindex_uptodate) {
			error = gfs2_ri_update(ip);
			if (error)
				gfs2_glock_dq_uninit(ri_gh);
		}
		mutex_unlock(&sdp->sd_rindex_mutex);
	}

	return error;
}

static void gfs2_rgrp_in(struct gfs2_rgrpd *rgd, const void *buf)
{
	const struct gfs2_rgrp *str = buf;
	u32 rg_flags;

	rg_flags = be32_to_cpu(str->rg_flags);
	if (rg_flags & GFS2_RGF_NOALLOC)
		rgd->rd_flags |= GFS2_RDF_NOALLOC;
	else
		rgd->rd_flags &= ~GFS2_RDF_NOALLOC;
	rgd->rd_free = be32_to_cpu(str->rg_free);
	rgd->rd_dinodes = be32_to_cpu(str->rg_dinodes);
	rgd->rd_igeneration = be64_to_cpu(str->rg_igeneration);
}

static void gfs2_rgrp_out(struct gfs2_rgrpd *rgd, void *buf)
{
	struct gfs2_rgrp *str = buf;
	u32 rg_flags = 0;

	if (rgd->rd_flags & GFS2_RDF_NOALLOC)
		rg_flags |= GFS2_RGF_NOALLOC;
	str->rg_flags = cpu_to_be32(rg_flags);
	str->rg_free = cpu_to_be32(rgd->rd_free);
	str->rg_dinodes = cpu_to_be32(rgd->rd_dinodes);
	str->__pad = cpu_to_be32(0);
	str->rg_igeneration = cpu_to_be64(rgd->rd_igeneration);
	memset(&str->rg_reserved, 0, sizeof(str->rg_reserved));
}

/**
 * gfs2_rgrp_bh_get - Read in a RG's header and bitmaps
 * @rgd: the struct gfs2_rgrpd describing the RG to read in
 *
 * Read in all of a Resource Group's header and bitmap blocks.
 * Caller must eventually call gfs2_rgrp_relse() to free the bitmaps.
 *
 * Returns: errno
 */

int gfs2_rgrp_bh_get(struct gfs2_rgrpd *rgd)
{
	struct gfs2_sbd *sdp = rgd->rd_sbd;
	struct gfs2_glock *gl = rgd->rd_gl;
	unsigned int length = rgd->rd_length;
	struct gfs2_bitmap *bi;
	unsigned int x, y;
	int error;

	mutex_lock(&rgd->rd_mutex);

	spin_lock(&sdp->sd_rindex_spin);
	if (rgd->rd_bh_count) {
		rgd->rd_bh_count++;
		spin_unlock(&sdp->sd_rindex_spin);
		mutex_unlock(&rgd->rd_mutex);
		return 0;
	}
	spin_unlock(&sdp->sd_rindex_spin);

	for (x = 0; x < length; x++) {
		bi = rgd->rd_bits + x;
		error = gfs2_meta_read(gl, rgd->rd_addr + x, 0, &bi->bi_bh);
		if (error)
			goto fail;
	}

	for (y = length; y--;) {
		bi = rgd->rd_bits + y;
		error = gfs2_meta_wait(sdp, bi->bi_bh);
		if (error)
			goto fail;
		if (gfs2_metatype_check(sdp, bi->bi_bh, y ? GFS2_METATYPE_RB :
					      GFS2_METATYPE_RG)) {
			error = -EIO;
			goto fail;
		}
	}

	if (!(rgd->rd_flags & GFS2_RDF_UPTODATE)) {
		gfs2_rgrp_in(rgd, (rgd->rd_bits[0].bi_bh)->b_data);
		rgd->rd_flags |= GFS2_RDF_UPTODATE;
	}

	spin_lock(&sdp->sd_rindex_spin);
	rgd->rd_free_clone = rgd->rd_free;
	rgd->rd_bh_count++;
	spin_unlock(&sdp->sd_rindex_spin);

	mutex_unlock(&rgd->rd_mutex);

	return 0;

fail:
	while (x--) {
		bi = rgd->rd_bits + x;
		brelse(bi->bi_bh);
		bi->bi_bh = NULL;
		gfs2_assert_warn(sdp, !bi->bi_clone);
	}
	mutex_unlock(&rgd->rd_mutex);

	return error;
}

void gfs2_rgrp_bh_hold(struct gfs2_rgrpd *rgd)
{
	struct gfs2_sbd *sdp = rgd->rd_sbd;

	spin_lock(&sdp->sd_rindex_spin);
	gfs2_assert_warn(rgd->rd_sbd, rgd->rd_bh_count);
	rgd->rd_bh_count++;
	spin_unlock(&sdp->sd_rindex_spin);
}

/**
 * gfs2_rgrp_bh_put - Release RG bitmaps read in with gfs2_rgrp_bh_get()
 * @rgd: the struct gfs2_rgrpd describing the RG to read in
 *
 */

void gfs2_rgrp_bh_put(struct gfs2_rgrpd *rgd)
{
	struct gfs2_sbd *sdp = rgd->rd_sbd;
	int x, length = rgd->rd_length;

	spin_lock(&sdp->sd_rindex_spin);
	gfs2_assert_warn(rgd->rd_sbd, rgd->rd_bh_count);
	if (--rgd->rd_bh_count) {
		spin_unlock(&sdp->sd_rindex_spin);
		return;
	}

	for (x = 0; x < length; x++) {
		struct gfs2_bitmap *bi = rgd->rd_bits + x;
		kfree(bi->bi_clone);
		bi->bi_clone = NULL;
		brelse(bi->bi_bh);
		bi->bi_bh = NULL;
	}

	spin_unlock(&sdp->sd_rindex_spin);
}

static void gfs2_rgrp_send_discards(struct gfs2_sbd *sdp, u64 offset,
				    const struct gfs2_bitmap *bi)
{
	struct super_block *sb = sdp->sd_vfs;
	struct block_device *bdev = sb->s_bdev;
	const unsigned int sects_per_blk = sdp->sd_sb.sb_bsize /
					   bdev_hardsect_size(sb->s_bdev);
	u64 blk;
	sector_t start = 0;
	sector_t nr_sects = 0;
	int rv;
	unsigned int x;

	for (x = 0; x < bi->bi_len; x++) {
		const u8 *orig = bi->bi_bh->b_data + bi->bi_offset + x;
		const u8 *clone = bi->bi_clone + bi->bi_offset + x;
		u8 diff = ~(*orig | (*orig >> 1)) & (*clone | (*clone >> 1));
		diff &= 0x55;
		if (diff == 0)
			continue;
		blk = offset + ((bi->bi_start + x) * GFS2_NBBY);
		blk *= sects_per_blk; /* convert to sectors */
		while(diff) {
			if (diff & 1) {
				if (nr_sects == 0)
					goto start_new_extent;
				if ((start + nr_sects) != blk) {
					rv = blkdev_issue_discard(bdev, start,
							    nr_sects, GFP_NOFS);
					if (rv)
						goto fail;
					nr_sects = 0;
start_new_extent:
					start = blk;
				}
				nr_sects += sects_per_blk;
			}
			diff >>= 2;
			blk += sects_per_blk;
		}
	}
	if (nr_sects) {
		rv = blkdev_issue_discard(bdev, start, nr_sects, GFP_NOFS);
		if (rv)
			goto fail;
	}
	return;
fail:
	fs_warn(sdp, "error %d on discard request, turning discards off for this filesystem", rv);
	sdp->sd_args.ar_discard = 0;
}

void gfs2_rgrp_repolish_clones(struct gfs2_rgrpd *rgd)
{
	struct gfs2_sbd *sdp = rgd->rd_sbd;
	unsigned int length = rgd->rd_length;
	unsigned int x;

	for (x = 0; x < length; x++) {
		struct gfs2_bitmap *bi = rgd->rd_bits + x;
		if (!bi->bi_clone)
			continue;
		if (sdp->sd_args.ar_discard)
			gfs2_rgrp_send_discards(sdp, rgd->rd_data0, bi);
		memcpy(bi->bi_clone + bi->bi_offset,
		       bi->bi_bh->b_data + bi->bi_offset, bi->bi_len);
	}

	spin_lock(&sdp->sd_rindex_spin);
	rgd->rd_free_clone = rgd->rd_free;
	spin_unlock(&sdp->sd_rindex_spin);
}

/**
 * gfs2_alloc_get - get the struct gfs2_alloc structure for an inode
 * @ip: the incore GFS2 inode structure
 *
 * Returns: the struct gfs2_alloc
 */

struct gfs2_alloc *gfs2_alloc_get(struct gfs2_inode *ip)
{
	BUG_ON(ip->i_alloc != NULL);
	ip->i_alloc = kzalloc(sizeof(struct gfs2_alloc), GFP_KERNEL);
	return ip->i_alloc;
}

/**
 * try_rgrp_fit - See if a given reservation will fit in a given RG
 * @rgd: the RG data
 * @al: the struct gfs2_alloc structure describing the reservation
 *
 * If there's room for the requested blocks to be allocated from the RG:
 *   Sets the $al_rgd field in @al.
 *
 * Returns: 1 on success (it fits), 0 on failure (it doesn't fit)
 */

static int try_rgrp_fit(struct gfs2_rgrpd *rgd, struct gfs2_alloc *al)
{
	struct gfs2_sbd *sdp = rgd->rd_sbd;
	int ret = 0;

	if (rgd->rd_flags & GFS2_RDF_NOALLOC)
		return 0;

	spin_lock(&sdp->sd_rindex_spin);
	if (rgd->rd_free_clone >= al->al_requested) {
		al->al_rgd = rgd;
		ret = 1;
	}
	spin_unlock(&sdp->sd_rindex_spin);

	return ret;
}

/**
 * try_rgrp_unlink - Look for any unlinked, allocated, but unused inodes
 * @rgd: The rgrp
 *
 * Returns: The inode, if one has been found
 */

static struct inode *try_rgrp_unlink(struct gfs2_rgrpd *rgd, u64 *last_unlinked)
{
	struct inode *inode;
	u32 goal = 0, block;
	u64 no_addr;
	struct gfs2_sbd *sdp = rgd->rd_sbd;
	unsigned int n;

	for(;;) {
		if (goal >= rgd->rd_data)
			break;
		down_write(&sdp->sd_log_flush_lock);
		n = 1;
		block = rgblk_search(rgd, goal, GFS2_BLKST_UNLINKED,
				     GFS2_BLKST_UNLINKED, &n);
		up_write(&sdp->sd_log_flush_lock);
		if (block == BFITNOENT)
			break;
		/* rgblk_search can return a block < goal, so we need to
		   keep it marching forward. */
		no_addr = block + rgd->rd_data0;
		goal++;
		if (*last_unlinked != NO_BLOCK && no_addr <= *last_unlinked)
			continue;
		*last_unlinked = no_addr;
		inode = gfs2_inode_lookup(rgd->rd_sbd->sd_vfs, DT_UNKNOWN,
					  no_addr, -1, 1);
		if (!IS_ERR(inode))
			return inode;
	}

	rgd->rd_flags &= ~GFS2_RDF_CHECK;
	return NULL;
}

/**
 * recent_rgrp_next - get next RG from "recent" list
 * @cur_rgd: current rgrp
 *
 * Returns: The next rgrp in the recent list
 */

static struct gfs2_rgrpd *recent_rgrp_next(struct gfs2_rgrpd *cur_rgd)
{
	struct gfs2_sbd *sdp = cur_rgd->rd_sbd;
	struct list_head *head;
	struct gfs2_rgrpd *rgd;

	spin_lock(&sdp->sd_rindex_spin);
	head = &sdp->sd_rindex_mru_list;
	if (unlikely(cur_rgd->rd_list_mru.next == head)) {
		spin_unlock(&sdp->sd_rindex_spin);
		return NULL;
	}
	rgd = list_entry(cur_rgd->rd_list_mru.next, struct gfs2_rgrpd, rd_list_mru);
	spin_unlock(&sdp->sd_rindex_spin);
	return rgd;
}

/**
 * forward_rgrp_get - get an rgrp to try next from full list
 * @sdp: The GFS2 superblock
 *
 * Returns: The rgrp to try next
 */

static struct gfs2_rgrpd *forward_rgrp_get(struct gfs2_sbd *sdp)
{
	struct gfs2_rgrpd *rgd;
	unsigned int journals = gfs2_jindex_size(sdp);
	unsigned int rg = 0, x;

	spin_lock(&sdp->sd_rindex_spin);

	rgd = sdp->sd_rindex_forward;
	if (!rgd) {
		if (sdp->sd_rgrps >= journals)
			rg = sdp->sd_rgrps * sdp->sd_jdesc->jd_jid / journals;

		for (x = 0, rgd = gfs2_rgrpd_get_first(sdp); x < rg;
		     x++, rgd = gfs2_rgrpd_get_next(rgd))
			/* Do Nothing */;

		sdp->sd_rindex_forward = rgd;
	}

	spin_unlock(&sdp->sd_rindex_spin);

	return rgd;
}

/**
 * forward_rgrp_set - set the forward rgrp pointer
 * @sdp: the filesystem
 * @rgd: The new forward rgrp
 *
 */

static void forward_rgrp_set(struct gfs2_sbd *sdp, struct gfs2_rgrpd *rgd)
{
	spin_lock(&sdp->sd_rindex_spin);
	sdp->sd_rindex_forward = rgd;
	spin_unlock(&sdp->sd_rindex_spin);
}

/**
 * get_local_rgrp - Choose and lock a rgrp for allocation
 * @ip: the inode to reserve space for
 * @rgp: the chosen and locked rgrp
 *
 * Try to acquire rgrp in way which avoids contending with others.
 *
 * Returns: errno
 */

static struct inode *get_local_rgrp(struct gfs2_inode *ip, u64 *last_unlinked)
{
	struct inode *inode = NULL;
	struct gfs2_sbd *sdp = GFS2_SB(&ip->i_inode);
	struct gfs2_rgrpd *rgd, *begin = NULL;
	struct gfs2_alloc *al = ip->i_alloc;
	int flags = LM_FLAG_TRY;
	int skipped = 0;
	int loops = 0;
	int error, rg_locked;

	rgd = gfs2_blk2rgrpd(sdp, ip->i_goal);

	while (rgd) {
		rg_locked = 0;

		if (gfs2_glock_is_locked_by_me(rgd->rd_gl)) {
			rg_locked = 1;
			error = 0;
		} else {
			error = gfs2_glock_nq_init(rgd->rd_gl, LM_ST_EXCLUSIVE,
						   LM_FLAG_TRY, &al->al_rgd_gh);
		}
		switch (error) {
		case 0:
			if (try_rgrp_fit(rgd, al))
				goto out;
			if (rgd->rd_flags & GFS2_RDF_CHECK)
				inode = try_rgrp_unlink(rgd, last_unlinked);
			if (!rg_locked)
				gfs2_glock_dq_uninit(&al->al_rgd_gh);
			if (inode)
				return inode;
			/* fall through */
		case GLR_TRYFAILED:
			rgd = recent_rgrp_next(rgd);
			break;

		default:
			return ERR_PTR(error);
		}
	}

	/* Go through full list of rgrps */

	begin = rgd = forward_rgrp_get(sdp);

	for (;;) {
		rg_locked = 0;

		if (gfs2_glock_is_locked_by_me(rgd->rd_gl)) {
			rg_locked = 1;
			error = 0;
		} else {
			error = gfs2_glock_nq_init(rgd->rd_gl, LM_ST_EXCLUSIVE, flags,
						   &al->al_rgd_gh);
		}
		switch (error) {
		case 0:
			if (try_rgrp_fit(rgd, al))
				goto out;
			if (rgd->rd_flags & GFS2_RDF_CHECK)
				inode = try_rgrp_unlink(rgd, last_unlinked);
			if (!rg_locked)
				gfs2_glock_dq_uninit(&al->al_rgd_gh);
			if (inode)
				return inode;
			break;

		case GLR_TRYFAILED:
			skipped++;
			break;

		default:
			return ERR_PTR(error);
		}

		rgd = gfs2_rgrpd_get_next(rgd);
		if (!rgd)
			rgd = gfs2_rgrpd_get_first(sdp);

		if (rgd == begin) {
			if (++loops >= 3)
				return ERR_PTR(-ENOSPC);
			if (!skipped)
				loops++;
			flags = 0;
			if (loops == 2)
				gfs2_log_flush(sdp, NULL);
		}
	}

out:
	if (begin) {
		spin_lock(&sdp->sd_rindex_spin);
		list_move(&rgd->rd_list_mru, &sdp->sd_rindex_mru_list);
		spin_unlock(&sdp->sd_rindex_spin);
		rgd = gfs2_rgrpd_get_next(rgd);
		if (!rgd)
			rgd = gfs2_rgrpd_get_first(sdp);
		forward_rgrp_set(sdp, rgd);
	}

	return NULL;
}

/**
 * gfs2_inplace_reserve_i - Reserve space in the filesystem
 * @ip: the inode to reserve space for
 *
 * Returns: errno
 */

int gfs2_inplace_reserve_i(struct gfs2_inode *ip, char *file, unsigned int line)
{
	struct gfs2_sbd *sdp = GFS2_SB(&ip->i_inode);
	struct gfs2_alloc *al = ip->i_alloc;
	struct inode *inode;
	int error = 0;
	u64 last_unlinked = NO_BLOCK;

	if (gfs2_assert_warn(sdp, al->al_requested))
		return -EINVAL;

try_again:
	/* We need to hold the rindex unless the inode we're using is
	   the rindex itself, in which case it's already held. */
	if (ip != GFS2_I(sdp->sd_rindex))
		error = gfs2_rindex_hold(sdp, &al->al_ri_gh);
	else if (!sdp->sd_rgrps) /* We may not have the rindex read in, so: */
		error = gfs2_ri_update_special(ip);

	if (error)
		return error;

	inode = get_local_rgrp(ip, &last_unlinked);
	if (inode) {
		if (ip != GFS2_I(sdp->sd_rindex))
			gfs2_glock_dq_uninit(&al->al_ri_gh);
		if (IS_ERR(inode))
			return PTR_ERR(inode);
		iput(inode);
		gfs2_log_flush(sdp, NULL);
		goto try_again;
	}

	al->al_file = file;
	al->al_line = line;

	return 0;
}

/**
 * gfs2_inplace_release - release an inplace reservation
 * @ip: the inode the reservation was taken out on
 *
 * Release a reservation made by gfs2_inplace_reserve().
 */

void gfs2_inplace_release(struct gfs2_inode *ip)
{
	struct gfs2_sbd *sdp = GFS2_SB(&ip->i_inode);
	struct gfs2_alloc *al = ip->i_alloc;

	if (gfs2_assert_warn(sdp, al->al_alloced <= al->al_requested) == -1)
		fs_warn(sdp, "al_alloced = %u, al_requested = %u "
			     "al_file = %s, al_line = %u\n",
		             al->al_alloced, al->al_requested, al->al_file,
			     al->al_line);

	al->al_rgd = NULL;
	if (al->al_rgd_gh.gh_gl)
		gfs2_glock_dq_uninit(&al->al_rgd_gh);
	if (ip != GFS2_I(sdp->sd_rindex))
		gfs2_glock_dq_uninit(&al->al_ri_gh);
}

/**
 * gfs2_get_block_type - Check a block in a RG is of given type
 * @rgd: the resource group holding the block
 * @block: the block number
 *
 * Returns: The block type (GFS2_BLKST_*)
 */

unsigned char gfs2_get_block_type(struct gfs2_rgrpd *rgd, u64 block)
{
	struct gfs2_bitmap *bi = NULL;
	u32 length, rgrp_block, buf_block;
	unsigned int buf;
	unsigned char type;

	length = rgd->rd_length;
	rgrp_block = block - rgd->rd_data0;

	for (buf = 0; buf < length; buf++) {
		bi = rgd->rd_bits + buf;
		if (rgrp_block < (bi->bi_start + bi->bi_len) * GFS2_NBBY)
			break;
	}

	gfs2_assert(rgd->rd_sbd, buf < length);
	buf_block = rgrp_block - bi->bi_start * GFS2_NBBY;

	type = gfs2_testbit(rgd, bi->bi_bh->b_data + bi->bi_offset,
			   bi->bi_len, buf_block);

	return type;
}

/**
 * rgblk_search - find a block in @old_state, change allocation
 *           state to @new_state
 * @rgd: the resource group descriptor
 * @goal: the goal block within the RG (start here to search for avail block)
 * @old_state: GFS2_BLKST_XXX the before-allocation state to find
 * @new_state: GFS2_BLKST_XXX the after-allocation block state
 * @n: The extent length
 *
 * Walk rgrp's bitmap to find bits that represent a block in @old_state.
 * Add the found bitmap buffer to the transaction.
 * Set the found bits to @new_state to change block's allocation state.
 *
 * This function never fails, because we wouldn't call it unless we
 * know (from reservation results, etc.) that a block is available.
 *
 * Scope of @goal and returned block is just within rgrp, not the whole
 * filesystem.
 *
 * Returns:  the block number allocated
 */

static u32 rgblk_search(struct gfs2_rgrpd *rgd, u32 goal,
			unsigned char old_state, unsigned char new_state,
			unsigned int *n)
{
	struct gfs2_bitmap *bi = NULL;
	const u32 length = rgd->rd_length;
	u32 blk = 0;
	unsigned int buf, x;
	const unsigned int elen = *n;
	const u8 *buffer;

	*n = 0;
	/* Find bitmap block that contains bits for goal block */
	for (buf = 0; buf < length; buf++) {
		bi = rgd->rd_bits + buf;
		if (goal < (bi->bi_start + bi->bi_len) * GFS2_NBBY)
			break;
	}

	gfs2_assert(rgd->rd_sbd, buf < length);

	/* Convert scope of "goal" from rgrp-wide to within found bit block */
	goal -= bi->bi_start * GFS2_NBBY;

	/* Search (up to entire) bitmap in this rgrp for allocatable block.
	   "x <= length", instead of "x < length", because we typically start
	   the search in the middle of a bit block, but if we can't find an
	   allocatable block anywhere else, we want to be able wrap around and
	   search in the first part of our first-searched bit block.  */
	for (x = 0; x <= length; x++) {
		/* The GFS2_BLKST_UNLINKED state doesn't apply to the clone
		   bitmaps, so we must search the originals for that. */
		buffer = bi->bi_bh->b_data + bi->bi_offset;
		if (old_state != GFS2_BLKST_UNLINKED && bi->bi_clone)
			buffer = bi->bi_clone + bi->bi_offset;

		blk = gfs2_bitfit(buffer, bi->bi_len, goal, old_state);
		if (blk != BFITNOENT)
			break;

		/* Try next bitmap block (wrap back to rgrp header if at end) */
		buf = (buf + 1) % length;
		bi = rgd->rd_bits + buf;
		goal = 0;
	}

	if (blk != BFITNOENT && old_state != new_state) {
		*n = 1;
		gfs2_trans_add_bh(rgd->rd_gl, bi->bi_bh, 1);
		gfs2_setbit(rgd, bi->bi_bh->b_data, bi->bi_clone, bi->bi_offset,
			    bi->bi_len, blk, new_state);
		goal = blk;
		while (*n < elen) {
			goal++;
			if (goal >= (bi->bi_len * GFS2_NBBY))
				break;
			if (gfs2_testbit(rgd, buffer, bi->bi_len, goal) !=
			    GFS2_BLKST_FREE)
				break;
			gfs2_setbit(rgd, bi->bi_bh->b_data, bi->bi_clone,
				    bi->bi_offset, bi->bi_len, goal,
				    new_state);
			(*n)++;
		}
	}

	return (blk == BFITNOENT) ? blk : (bi->bi_start * GFS2_NBBY) + blk;
}

/**
 * rgblk_free - Change alloc state of given block(s)
 * @sdp: the filesystem
 * @bstart: the start of a run of blocks to free
 * @blen: the length of the block run (all must lie within ONE RG!)
 * @new_state: GFS2_BLKST_XXX the after-allocation block state
 *
 * Returns:  Resource group containing the block(s)
 */

static struct gfs2_rgrpd *rgblk_free(struct gfs2_sbd *sdp, u64 bstart,
				     u32 blen, unsigned char new_state)
{
	struct gfs2_rgrpd *rgd;
	struct gfs2_bitmap *bi = NULL;
	u32 length, rgrp_blk, buf_blk;
	unsigned int buf;

	rgd = gfs2_blk2rgrpd(sdp, bstart);
	if (!rgd) {
		if (gfs2_consist(sdp))
			fs_err(sdp, "block = %llu\n", (unsigned long long)bstart);
		return NULL;
	}

	length = rgd->rd_length;

	rgrp_blk = bstart - rgd->rd_data0;

	while (blen--) {
		for (buf = 0; buf < length; buf++) {
			bi = rgd->rd_bits + buf;
			if (rgrp_blk < (bi->bi_start + bi->bi_len) * GFS2_NBBY)
				break;
		}

		gfs2_assert(rgd->rd_sbd, buf < length);

		buf_blk = rgrp_blk - bi->bi_start * GFS2_NBBY;
		rgrp_blk++;

		if (!bi->bi_clone) {
			bi->bi_clone = kmalloc(bi->bi_bh->b_size,
					       GFP_NOFS | __GFP_NOFAIL);
			memcpy(bi->bi_clone + bi->bi_offset,
			       bi->bi_bh->b_data + bi->bi_offset,
			       bi->bi_len);
		}
		gfs2_trans_add_bh(rgd->rd_gl, bi->bi_bh, 1);
		gfs2_setbit(rgd, bi->bi_bh->b_data, NULL, bi->bi_offset,
			    bi->bi_len, buf_blk, new_state);
	}

	return rgd;
}

/**
 * gfs2_alloc_block - Allocate a block
 * @ip: the inode to allocate the block for
 *
 * Returns: the allocated block
 */

u64 gfs2_alloc_block(struct gfs2_inode *ip, unsigned int *n)
{
	struct gfs2_sbd *sdp = GFS2_SB(&ip->i_inode);
	struct buffer_head *dibh;
	struct gfs2_alloc *al = ip->i_alloc;
	struct gfs2_rgrpd *rgd = al->al_rgd;
	u32 goal, blk;
	u64 block;
	int error;

	if (rgrp_contains_block(rgd, ip->i_goal))
		goal = ip->i_goal - rgd->rd_data0;
	else
		goal = rgd->rd_last_alloc;

	blk = rgblk_search(rgd, goal, GFS2_BLKST_FREE, GFS2_BLKST_USED, n);
	BUG_ON(blk == BFITNOENT);

	rgd->rd_last_alloc = blk;
	block = rgd->rd_data0 + blk;
	ip->i_goal = block;
	error = gfs2_meta_inode_buffer(ip, &dibh);
	if (error == 0) {
		struct gfs2_dinode *di = (struct gfs2_dinode *)dibh->b_data;
		gfs2_trans_add_bh(ip->i_gl, dibh, 1);
		di->di_goal_meta = di->di_goal_data = cpu_to_be64(ip->i_goal);
		brelse(dibh);
	}
	gfs2_assert_withdraw(sdp, rgd->rd_free >= *n);
	rgd->rd_free -= *n;

	gfs2_trans_add_bh(rgd->rd_gl, rgd->rd_bits[0].bi_bh, 1);
	gfs2_rgrp_out(rgd, rgd->rd_bits[0].bi_bh->b_data);

	al->al_alloced += *n;

	gfs2_statfs_change(sdp, 0, -(s64)*n, 0);
	gfs2_quota_change(ip, *n, ip->i_inode.i_uid, ip->i_inode.i_gid);

	spin_lock(&sdp->sd_rindex_spin);
	rgd->rd_free_clone -= *n;
	spin_unlock(&sdp->sd_rindex_spin);

	return block;
}

/**
 * gfs2_alloc_di - Allocate a dinode
 * @dip: the directory that the inode is going in
 *
 * Returns: the block allocated
 */

u64 gfs2_alloc_di(struct gfs2_inode *dip, u64 *generation)
{
	struct gfs2_sbd *sdp = GFS2_SB(&dip->i_inode);
	struct gfs2_alloc *al = dip->i_alloc;
	struct gfs2_rgrpd *rgd = al->al_rgd;
	u32 blk;
	u64 block;
	unsigned int n = 1;

	blk = rgblk_search(rgd, rgd->rd_last_alloc,
			   GFS2_BLKST_FREE, GFS2_BLKST_DINODE, &n);
	BUG_ON(blk == BFITNOENT);

	rgd->rd_last_alloc = blk;

	block = rgd->rd_data0 + blk;

	gfs2_assert_withdraw(sdp, rgd->rd_free);
	rgd->rd_free--;
	rgd->rd_dinodes++;
	*generation = rgd->rd_igeneration++;
	gfs2_trans_add_bh(rgd->rd_gl, rgd->rd_bits[0].bi_bh, 1);
	gfs2_rgrp_out(rgd, rgd->rd_bits[0].bi_bh->b_data);

	al->al_alloced++;

	gfs2_statfs_change(sdp, 0, -1, +1);
	gfs2_trans_add_unrevoke(sdp, block, 1);

	spin_lock(&sdp->sd_rindex_spin);
	rgd->rd_free_clone--;
	spin_unlock(&sdp->sd_rindex_spin);

	return block;
}

/**
 * gfs2_free_data - free a contiguous run of data block(s)
 * @ip: the inode these blocks are being freed from
 * @bstart: first block of a run of contiguous blocks
 * @blen: the length of the block run
 *
 */

void gfs2_free_data(struct gfs2_inode *ip, u64 bstart, u32 blen)
{
	struct gfs2_sbd *sdp = GFS2_SB(&ip->i_inode);
	struct gfs2_rgrpd *rgd;

	rgd = rgblk_free(sdp, bstart, blen, GFS2_BLKST_FREE);
	if (!rgd)
		return;

	rgd->rd_free += blen;

	gfs2_trans_add_bh(rgd->rd_gl, rgd->rd_bits[0].bi_bh, 1);
	gfs2_rgrp_out(rgd, rgd->rd_bits[0].bi_bh->b_data);

	gfs2_trans_add_rg(rgd);

	gfs2_statfs_change(sdp, 0, +blen, 0);
	gfs2_quota_change(ip, -(s64)blen, ip->i_inode.i_uid, ip->i_inode.i_gid);
}

/**
 * gfs2_free_meta - free a contiguous run of data block(s)
 * @ip: the inode these blocks are being freed from
 * @bstart: first block of a run of contiguous blocks
 * @blen: the length of the block run
 *
 */

void gfs2_free_meta(struct gfs2_inode *ip, u64 bstart, u32 blen)
{
	struct gfs2_sbd *sdp = GFS2_SB(&ip->i_inode);
	struct gfs2_rgrpd *rgd;

	rgd = rgblk_free(sdp, bstart, blen, GFS2_BLKST_FREE);
	if (!rgd)
		return;

	rgd->rd_free += blen;

	gfs2_trans_add_bh(rgd->rd_gl, rgd->rd_bits[0].bi_bh, 1);
	gfs2_rgrp_out(rgd, rgd->rd_bits[0].bi_bh->b_data);

	gfs2_trans_add_rg(rgd);

	gfs2_statfs_change(sdp, 0, +blen, 0);
	gfs2_quota_change(ip, -(s64)blen, ip->i_inode.i_uid, ip->i_inode.i_gid);
	gfs2_meta_wipe(ip, bstart, blen);
}

void gfs2_unlink_di(struct inode *inode)
{
	struct gfs2_inode *ip = GFS2_I(inode);
	struct gfs2_sbd *sdp = GFS2_SB(inode);
	struct gfs2_rgrpd *rgd;
	u64 blkno = ip->i_no_addr;

	rgd = rgblk_free(sdp, blkno, 1, GFS2_BLKST_UNLINKED);
	if (!rgd)
		return;
	gfs2_trans_add_bh(rgd->rd_gl, rgd->rd_bits[0].bi_bh, 1);
	gfs2_rgrp_out(rgd, rgd->rd_bits[0].bi_bh->b_data);
	gfs2_trans_add_rg(rgd);
}

static void gfs2_free_uninit_di(struct gfs2_rgrpd *rgd, u64 blkno)
{
	struct gfs2_sbd *sdp = rgd->rd_sbd;
	struct gfs2_rgrpd *tmp_rgd;

	tmp_rgd = rgblk_free(sdp, blkno, 1, GFS2_BLKST_FREE);
	if (!tmp_rgd)
		return;
	gfs2_assert_withdraw(sdp, rgd == tmp_rgd);

	if (!rgd->rd_dinodes)
		gfs2_consist_rgrpd(rgd);
	rgd->rd_dinodes--;
	rgd->rd_free++;

	gfs2_trans_add_bh(rgd->rd_gl, rgd->rd_bits[0].bi_bh, 1);
	gfs2_rgrp_out(rgd, rgd->rd_bits[0].bi_bh->b_data);

	gfs2_statfs_change(sdp, 0, +1, -1);
	gfs2_trans_add_rg(rgd);
}


void gfs2_free_di(struct gfs2_rgrpd *rgd, struct gfs2_inode *ip)
{
	gfs2_free_uninit_di(rgd, ip->i_no_addr);
	gfs2_quota_change(ip, -1, ip->i_inode.i_uid, ip->i_inode.i_gid);
	gfs2_meta_wipe(ip, ip->i_no_addr, 1);
}

/**
 * gfs2_rlist_add - add a RG to a list of RGs
 * @sdp: the filesystem
 * @rlist: the list of resource groups
 * @block: the block
 *
 * Figure out what RG a block belongs to and add that RG to the list
 *
 * FIXME: Don't use NOFAIL
 *
 */

void gfs2_rlist_add(struct gfs2_sbd *sdp, struct gfs2_rgrp_list *rlist,
		    u64 block)
{
	struct gfs2_rgrpd *rgd;
	struct gfs2_rgrpd **tmp;
	unsigned int new_space;
	unsigned int x;

	if (gfs2_assert_warn(sdp, !rlist->rl_ghs))
		return;

	rgd = gfs2_blk2rgrpd(sdp, block);
	if (!rgd) {
		if (gfs2_consist(sdp))
			fs_err(sdp, "block = %llu\n", (unsigned long long)block);
		return;
	}

	for (x = 0; x < rlist->rl_rgrps; x++)
		if (rlist->rl_rgd[x] == rgd)
			return;

	if (rlist->rl_rgrps == rlist->rl_space) {
		new_space = rlist->rl_space + 10;

		tmp = kcalloc(new_space, sizeof(struct gfs2_rgrpd *),
			      GFP_NOFS | __GFP_NOFAIL);

		if (rlist->rl_rgd) {
			memcpy(tmp, rlist->rl_rgd,
			       rlist->rl_space * sizeof(struct gfs2_rgrpd *));
			kfree(rlist->rl_rgd);
		}

		rlist->rl_space = new_space;
		rlist->rl_rgd = tmp;
	}

	rlist->rl_rgd[rlist->rl_rgrps++] = rgd;
}

/**
 * gfs2_rlist_alloc - all RGs have been added to the rlist, now allocate
 *      and initialize an array of glock holders for them
 * @rlist: the list of resource groups
 * @state: the lock state to acquire the RG lock in
 * @flags: the modifier flags for the holder structures
 *
 * FIXME: Don't use NOFAIL
 *
 */

void gfs2_rlist_alloc(struct gfs2_rgrp_list *rlist, unsigned int state)
{
	unsigned int x;

	rlist->rl_ghs = kcalloc(rlist->rl_rgrps, sizeof(struct gfs2_holder),
				GFP_NOFS | __GFP_NOFAIL);
	for (x = 0; x < rlist->rl_rgrps; x++)
		gfs2_holder_init(rlist->rl_rgd[x]->rd_gl,
				state, 0,
				&rlist->rl_ghs[x]);
}

/**
 * gfs2_rlist_free - free a resource group list
 * @list: the list of resource groups
 *
 */

void gfs2_rlist_free(struct gfs2_rgrp_list *rlist)
{
	unsigned int x;

	kfree(rlist->rl_rgd);

	if (rlist->rl_ghs) {
		for (x = 0; x < rlist->rl_rgrps; x++)
			gfs2_holder_uninit(&rlist->rl_ghs[x]);
		kfree(rlist->rl_ghs);
	}
}
<|MERGE_RESOLUTION|>--- conflicted
+++ resolved
@@ -212,12 +212,7 @@
 	if (tmp == 0)
 		return BFITNOENT;
 	ptr--;
-<<<<<<< HEAD
-	bit = fls64(tmp);
-	bit--;		/* fls64 always adds one to the bit count */
-=======
 	bit = __ffs64(tmp);
->>>>>>> 6574612f
 	bit /= 2;	/* two bits per entry in the bitmap */
 	return (((const unsigned char *)ptr - buf) * GFS2_NBBY) + bit;
 }
