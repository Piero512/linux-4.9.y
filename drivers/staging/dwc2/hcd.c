--- conflicted
+++ resolved
@@ -2116,7 +2116,6 @@
 
 	if (!qtd) {
 		dev_dbg(hsotg->dev, "## %s: qtd is NULL ##\n", __func__);
-<<<<<<< HEAD
 		return;
 	}
 
@@ -2125,16 +2124,6 @@
 		return;
 	}
 
-=======
-		return;
-	}
-
-	if (!qtd->urb) {
-		dev_dbg(hsotg->dev, "## %s: qtd->urb is NULL ##\n", __func__);
-		return;
-	}
-
->>>>>>> d8ec26d7
 	urb = qtd->urb->priv;
 	if (!urb) {
 		dev_dbg(hsotg->dev, "## %s: urb->priv is NULL ##\n", __func__);
