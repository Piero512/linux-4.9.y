--- conflicted
+++ resolved
@@ -71,16 +71,6 @@
 			       DUMP_PREFIX_OFFSET, 16, 1, p, len, 1);	\
 } while (0)
 
-<<<<<<< HEAD
-#define IWL_DEBUG_QUIET_RFKILL(p, fmt, args...)			\
-do {									\
-	if (!iwl_is_rfkill(p->shrd))				\
-		dev_printk(KERN_ERR, bus(p)->dev, "%c %s " fmt,	\
-		(in_interrupt() ? 'I' : 'U'), __func__ , ##args);	\
-	else if	(iwl_get_debug_level(p->shrd) & IWL_DL_RADIO)	\
-		dev_printk(KERN_ERR, bus(p)->dev, "(RFKILL) %c %s " fmt, \
-		(in_interrupt() ? 'I' : 'U'), __func__ , ##args);	\
-=======
 #define IWL_DEBUG_QUIET_RFKILL(p, fmt, ...)				\
 do {									\
 	if (!iwl_is_rfkill(p->shrd))					\
@@ -93,7 +83,6 @@
 			"(RFKILL) ",					\
 			in_interrupt() ? 'I' : 'U', __func__,		\
 			##__VA_ARGS__);					\
->>>>>>> eb1852b1
 } while (0)
 
 #else
