--- conflicted
+++ resolved
@@ -76,9 +76,8 @@
 
 	return MLX5_GET(query_vport_state_out, out, admin_state);
 }
-EXPORT_SYMBOL(mlx5_query_vport_admin_state);
-
-<<<<<<< HEAD
+EXPORT_SYMBOL_GPL(mlx5_query_vport_admin_state);
+
 int mlx5_modify_vport_admin_state(struct mlx5_core_dev *mdev, u8 opmod,
 				  u16 vport, u8 state)
 {
@@ -105,14 +104,10 @@
 
 	return err;
 }
-EXPORT_SYMBOL(mlx5_modify_vport_admin_state);
+EXPORT_SYMBOL_GPL(mlx5_modify_vport_admin_state);
 
 static int mlx5_query_nic_vport_context(struct mlx5_core_dev *mdev, u16 vport,
 					u32 *out, int outlen)
-=======
-static int mlx5_query_nic_vport_context(struct mlx5_core_dev *mdev, u32 *out,
-					int outlen)
->>>>>>> 34356f64
 {
 	u32 in[MLX5_ST_SZ_DW(query_nic_vport_context_in)];
 
@@ -121,13 +116,10 @@
 	MLX5_SET(query_nic_vport_context_in, in, opcode,
 		 MLX5_CMD_OP_QUERY_NIC_VPORT_CONTEXT);
 
-<<<<<<< HEAD
 	MLX5_SET(query_nic_vport_context_in, in, vport_number, vport);
 	if (vport)
 		MLX5_SET(query_nic_vport_context_in, in, other_vport, 1);
 
-=======
->>>>>>> 34356f64
 	return mlx5_cmd_exec_check_status(mdev, in, sizeof(in), out, outlen);
 }
 
@@ -139,19 +131,12 @@
 	MLX5_SET(modify_nic_vport_context_in, in, opcode,
 		 MLX5_CMD_OP_MODIFY_NIC_VPORT_CONTEXT);
 
-<<<<<<< HEAD
 	memset(out, 0, sizeof(out));
 	return mlx5_cmd_exec_check_status(mdev, in, inlen, out, sizeof(out));
 }
 
 int mlx5_query_nic_vport_mac_address(struct mlx5_core_dev *mdev,
 				     u16 vport, u8 *addr)
-=======
-	return mlx5_cmd_exec_check_status(mdev, in, inlen, out, sizeof(out));
-}
-
-void mlx5_query_nic_vport_mac_address(struct mlx5_core_dev *mdev, u8 *addr)
->>>>>>> 34356f64
 {
 	u32 *out;
 	int outlen = MLX5_ST_SZ_BYTES(query_nic_vport_context_out);
@@ -165,14 +150,10 @@
 	out_addr = MLX5_ADDR_OF(query_nic_vport_context_out, out,
 				nic_vport_context.permanent_address);
 
-<<<<<<< HEAD
 	err = mlx5_query_nic_vport_context(mdev, vport, out, outlen);
-	if (err)
-		goto out;
-
-	ether_addr_copy(addr, &out_addr[2]);
-
-out:
+	if (!err)
+		ether_addr_copy(addr, &out_addr[2]);
+
 	kvfree(out);
 	return err;
 }
@@ -213,7 +194,7 @@
 
 	return err;
 }
-EXPORT_SYMBOL(mlx5_modify_nic_vport_mac_address);
+EXPORT_SYMBOL_GPL(mlx5_modify_nic_vport_mac_address);
 
 int mlx5_query_nic_vport_mac_list(struct mlx5_core_dev *dev,
 				  u32 vport,
@@ -445,14 +426,6 @@
 	return err;
 }
 EXPORT_SYMBOL_GPL(mlx5_modify_nic_vport_vlans);
-=======
-	err = mlx5_query_nic_vport_context(mdev, out, outlen);
-	if (!err)
-		ether_addr_copy(addr, &out_addr[2]);
-
-	kvfree(out);
-}
-EXPORT_SYMBOL(mlx5_query_nic_vport_mac_address);
 
 int mlx5_query_nic_vport_system_image_guid(struct mlx5_core_dev *mdev,
 					   u64 *system_image_guid)
@@ -464,7 +437,7 @@
 	if (!out)
 		return -ENOMEM;
 
-	mlx5_query_nic_vport_context(mdev, out, outlen);
+	mlx5_query_nic_vport_context(mdev, 0, out, outlen);
 
 	*system_image_guid = MLX5_GET64(query_nic_vport_context_out, out,
 					nic_vport_context.system_image_guid);
@@ -484,7 +457,7 @@
 	if (!out)
 		return -ENOMEM;
 
-	mlx5_query_nic_vport_context(mdev, out, outlen);
+	mlx5_query_nic_vport_context(mdev, 0, out, outlen);
 
 	*node_guid = MLX5_GET64(query_nic_vport_context_out, out,
 				nic_vport_context.node_guid);
@@ -505,7 +478,7 @@
 	if (!out)
 		return -ENOMEM;
 
-	mlx5_query_nic_vport_context(mdev, out, outlen);
+	mlx5_query_nic_vport_context(mdev, 0, out, outlen);
 
 	*qkey_viol_cntr = MLX5_GET(query_nic_vport_context_out, out,
 				   nic_vport_context.qkey_violation_counter);
@@ -515,7 +488,6 @@
 	return 0;
 }
 EXPORT_SYMBOL_GPL(mlx5_query_nic_vport_qkey_viol_cntr);
->>>>>>> 34356f64
 
 int mlx5_query_hca_vport_gid(struct mlx5_core_dev *dev, u8 other_vport,
 			     u8 port_num, u16  vf_num, u16 gid_index,
@@ -776,7 +748,6 @@
 }
 EXPORT_SYMBOL_GPL(mlx5_query_hca_vport_node_guid);
 
-<<<<<<< HEAD
 int mlx5_query_nic_vport_promisc(struct mlx5_core_dev *mdev,
 				 u32 vport,
 				 int *promisc_uc,
@@ -812,15 +783,6 @@
 				  int promisc_uc,
 				  int promisc_mc,
 				  int promisc_all)
-=======
-enum mlx5_vport_roce_state {
-	MLX5_VPORT_ROCE_DISABLED = 0,
-	MLX5_VPORT_ROCE_ENABLED  = 1,
-};
-
-static int mlx5_nic_vport_update_roce_state(struct mlx5_core_dev *mdev,
-					    enum mlx5_vport_roce_state state)
->>>>>>> 34356f64
 {
 	void *in;
 	int inlen = MLX5_ST_SZ_BYTES(modify_nic_vport_context_in);
@@ -828,7 +790,6 @@
 
 	in = mlx5_vzalloc(inlen);
 	if (!in) {
-<<<<<<< HEAD
 		mlx5_core_err(mdev, "failed to allocate inbox\n");
 		return -ENOMEM;
 	}
@@ -840,7 +801,29 @@
 		 nic_vport_context.promisc_mc, promisc_mc);
 	MLX5_SET(modify_nic_vport_context_in, in,
 		 nic_vport_context.promisc_all, promisc_all);
-=======
+
+	err = mlx5_modify_nic_vport_context(mdev, in, inlen);
+
+	kvfree(in);
+
+	return err;
+}
+EXPORT_SYMBOL_GPL(mlx5_modify_nic_vport_promisc);
+
+enum mlx5_vport_roce_state {
+	MLX5_VPORT_ROCE_DISABLED = 0,
+	MLX5_VPORT_ROCE_ENABLED  = 1,
+};
+
+static int mlx5_nic_vport_update_roce_state(struct mlx5_core_dev *mdev,
+					    enum mlx5_vport_roce_state state)
+{
+	void *in;
+	int inlen = MLX5_ST_SZ_BYTES(modify_nic_vport_context_in);
+	int err;
+
+	in = mlx5_vzalloc(inlen);
+	if (!in) {
 		mlx5_core_warn(mdev, "failed to allocate inbox\n");
 		return -ENOMEM;
 	}
@@ -848,7 +831,6 @@
 	MLX5_SET(modify_nic_vport_context_in, in, field_select.roce_en, 1);
 	MLX5_SET(modify_nic_vport_context_in, in, nic_vport_context.roce_en,
 		 state);
->>>>>>> 34356f64
 
 	err = mlx5_modify_nic_vport_context(mdev, in, inlen);
 
@@ -856,9 +838,6 @@
 
 	return err;
 }
-<<<<<<< HEAD
-EXPORT_SYMBOL_GPL(mlx5_modify_nic_vport_promisc);
-=======
 
 int mlx5_nic_vport_enable_roce(struct mlx5_core_dev *mdev)
 {
@@ -870,5 +849,4 @@
 {
 	return mlx5_nic_vport_update_roce_state(mdev, MLX5_VPORT_ROCE_DISABLED);
 }
-EXPORT_SYMBOL_GPL(mlx5_nic_vport_disable_roce);
->>>>>>> 34356f64
+EXPORT_SYMBOL_GPL(mlx5_nic_vport_disable_roce);